--- conflicted
+++ resolved
@@ -242,7 +242,6 @@
 			console.log('newExchanges', newExchanges);
 			this._pendingExchanges.set(sessionId, newExchanges);
 			const cts = new CancellationTokenSource();
-<<<<<<< HEAD
 			// here we should also unset all the previous exchanges which are going on
 			// since that would lead to lot of cancellation events
 			this.requestCancellationTokensCollection.removeAllTokenForSession(sessionId);
@@ -251,14 +250,6 @@
 				sessionId,
 				exchangeId,
 			}, cts);
-=======
-			if (!this._pendingExchanges.has(sessionId)) {
-				this.requestCancellationTokensCollection.addCancellationToken({
-					sessionId,
-					exchangeId,
-				}, cts);
-			}
->>>>>>> 8ed64d41
 		}
 		return { exchange_id: exchangeId };
 	}
