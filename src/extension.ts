--- conflicted
+++ resolved
@@ -16,11 +16,7 @@
   const sidecarClient = new SideCarClient(sidecarUrl);
 
   const healthCheck = await sidecarClient.healthCheck();
-<<<<<<< HEAD
   console.log('Sidecar health check', healthCheck);
-=======
-  console.log("healthCheck", healthCheck);
->>>>>>> 308db89a
 
   const panelProvider = new PanelProvider(context.extensionUri);
 
@@ -44,4 +40,4 @@
 }
 
 // This method is called when your extension is deactivated
-export function deactivate() {}+export function deactivate() { }