// The module 'vscode' contains the VS Code extensibility API
// Import the module and reference it with the alias vscode in your code below
import * as vscode from "vscode";
import { PanelProvider } from "./PanelProvider";
import { SideCarClient } from "./sidecar/client";
import { startSidecarBinary } from "./utilities/setupSidecarBinary";
// import { AideAgentSessionProvider } from "./completions/providers/aideAgentProvider";
// import { ProjectContext } from "./utilities/workspaceContext";
// import { RecentEditsRetriever } from "./server/editedFiles";

export let SIDECAR_CLIENT: SideCarClient | null = null;

/**
Extension → PanelProvider → Webview (app.tsx)
(native)     (bridge)       (UI layer)

Example flow:
1. Extension starts sidecar download
2. When ready, calls panelProvider.setSidecarReady()
3. PanelProvider sends message to webview
4. app.tsx receives message and updates UI
 */

// This method is called when your extension is activated
// Your extension is activated the very first time the command is executed
export async function activate(context: vscode.ExtensionContext) {
  const panelProvider = new PanelProvider(context.extensionUri);

  // Show the panel immediately
  context.subscriptions.push(
    vscode.window.registerWebviewViewProvider("sota-pr-panel", panelProvider)
  );

  // sidecar binary download in background
  startSidecarBinary(context.globalStorageUri.fsPath).then(async (sidecarUrl) => {
    console.log("sidecarUrl", sidecarUrl);
    const sidecarClient = new SideCarClient(sidecarUrl);

    const healthCheck = await sidecarClient.healthCheck();
    console.log("Sidecar health check", healthCheck);

<<<<<<< HEAD
  const panelProvider = new PanelProvider(context.extensionUri);
  /*
  let rootPath = vscode.workspace.rootPath;
  if (!rootPath) {
    rootPath = "";
  }

  const currentRepo = new RepoRef(
    // We assume the root-path is the one we are interested in
    rootPath,
    RepoRefBackend.local
  );

  // We also get some context about the workspace we are in and what we are
  // upto
  const projectContext = new ProjectContext();
  await projectContext.collectContext();

  // add the recent edits retriver to the subscriptions
  // so we can grab the recent edits very quickly
  const recentEditsRetriever = new RecentEditsRetriever(
    300 * 1000,
    vscode.workspace
  );
  context.subscriptions.push(recentEditsRetriever);

  // Register the agent session provider
  const agentSessionProvider = new AideAgentSessionProvider(
    currentRepo,
    projectContext,
    sidecarClient,
    recentEditsRetriever,
    context
  );
  const editorUrl = agentSessionProvider.editorUrl;
  context.subscriptions.push(agentSessionProvider);
  */
=======
    // Tell the PanelProvider that the sidecar is ready
    panelProvider.setSidecarReady(true);
    SIDECAR_CLIENT = sidecarClient;
  }).catch(error => {
    console.error("Failed to start sidecar:", error);
    vscode.window.showErrorMessage("Failed to start Sota PR Assistant sidecar");
  });
>>>>>>> 8fc3d40a

  context.subscriptions.push(
    panelProvider.onMessageFromWebview(async (message) => {
      if (message.type === "new-request") {

        //const { query, exchangeId } = message;
        //const sessionId = randomUUID();
        //
        //const iterationEdits = new vscode.WorkspaceEdit();
        //
        //const stream = sidecarClient.agentSessionPlanStep(
        //  query,
        //  sessionId,
        //  exchangeId,
        //  editorUrl,
        //  AideAgentMode.Edit,
        //  [],
        //  currentRepo,
        //  projectContext.labels,
        //  false,
        //  "" // Don't pass token for now (people can put their own API keys)
        //);

        //const model = new ChatModel();
        //const response = model.addResponse();
        //const cts = new vscode.CancellationTokenSource();
        //
        //await reportAgentEventsToChat(true, stream);
      }
    })
  );

  context.subscriptions.push(
    panelProvider.onDidWebviewBecomeVisible(() => {
      // @theskcd we update the view state here
      panelProvider.updateState();
    })
  );

  // The command has been defined in the package.json file
  // Now provide the implementation of the command with registerCommand
  // The commandId parameter must match the command field in package.json
  const command = vscode.commands.registerCommand(
    "extension.helloWorld",
    () => {
      // The code you place here will be executed every time your command is executed
      // Display a message box to the user
      vscode.window.showInformationMessage("Hello World from extension!");
    }
  );

  context.subscriptions.push(command);
}

// This method is called when your extension is deactivated
export function deactivate() { }<|MERGE_RESOLUTION|>--- conflicted
+++ resolved
@@ -24,22 +24,6 @@
 // This method is called when your extension is activated
 // Your extension is activated the very first time the command is executed
 export async function activate(context: vscode.ExtensionContext) {
-  const panelProvider = new PanelProvider(context.extensionUri);
-
-  // Show the panel immediately
-  context.subscriptions.push(
-    vscode.window.registerWebviewViewProvider("sota-pr-panel", panelProvider)
-  );
-
-  // sidecar binary download in background
-  startSidecarBinary(context.globalStorageUri.fsPath).then(async (sidecarUrl) => {
-    console.log("sidecarUrl", sidecarUrl);
-    const sidecarClient = new SideCarClient(sidecarUrl);
-
-    const healthCheck = await sidecarClient.healthCheck();
-    console.log("Sidecar health check", healthCheck);
-
-<<<<<<< HEAD
   const panelProvider = new PanelProvider(context.extensionUri);
   /*
   let rootPath = vscode.workspace.rootPath;
@@ -77,7 +61,20 @@
   const editorUrl = agentSessionProvider.editorUrl;
   context.subscriptions.push(agentSessionProvider);
   */
-=======
+
+  // Show the panel immediately
+  context.subscriptions.push(
+    vscode.window.registerWebviewViewProvider("sota-pr-panel", panelProvider)
+  );
+
+  // sidecar binary download in background
+  startSidecarBinary(context.globalStorageUri.fsPath).then(async (sidecarUrl) => {
+    console.log("sidecarUrl", sidecarUrl);
+    const sidecarClient = new SideCarClient(sidecarUrl);
+
+    const healthCheck = await sidecarClient.healthCheck();
+    console.log("Sidecar health check", healthCheck);
+
     // Tell the PanelProvider that the sidecar is ready
     panelProvider.setSidecarReady(true);
     SIDECAR_CLIENT = sidecarClient;
@@ -85,7 +82,6 @@
     console.error("Failed to start sidecar:", error);
     vscode.window.showErrorMessage("Failed to start Sota PR Assistant sidecar");
   });
->>>>>>> 8fc3d40a
 
   context.subscriptions.push(
     panelProvider.onMessageFromWebview(async (message) => {
