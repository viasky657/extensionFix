import * as React from "react"
import { Response, ResponsePart } from "../../../model"
import MarkdownRenderer from "../markdown-renderer"
import { ContextSummary } from "../context-summary"
import { Exchange, ExchangeContent, ExchangeHeader } from "./exchange-base"

type ToolType =
  | 'ListFiles'
  | 'SearchFileContentWithRegex'
  | 'OpenFile'
  | 'CodeEditing'
  | 'LSPDiagnostics'
  | 'AskFollowupQuestions'
  | 'AttemptCompletion'
  | 'RepoMapGeneration'

const toolIcons: Record<ToolType, string> = {
  ListFiles: 'codicon-search',
  SearchFileContentWithRegex: 'codicon-regex',
  OpenFile: 'codicon-folder-opened',
  CodeEditing: 'codicon-code',
  LSPDiagnostics: 'codicon-checklist',
  AskFollowupQuestions: 'codicon-comment-discussion',
  AttemptCompletion: 'codicon-wand',
  RepoMapGeneration: 'codicon-folder-library',
}

const Spinner = () => (
  <div
    className="w-4 h-4 border-2 border-blue-500 rounded-full animate-spin"
  />
)


function ParameterContent({ type, content, delta }: {
  type: string;
  content: string;
  delta: string
}) {

  function handleOpenFile() {
    if (type === 'fs_file_path' || type === 'directory_path') {
      vscode.postMessage({
        type: 'open-file',
        fs_file_path: content,
      });
    }
  }

  switch (type) {
    case "fs_file_path":
    case "directory_path":
      return (
        <button
          onClick={() => {/* Handle path click */ }}
          className="text-descriptionForeground text-start group text-sm flex gap-2 px-2 py-2 border-descriptionForeground w-full"
        >
          <span aria-hidden className="codicon codicon-folder-opened flex-shrink-0 translate-y-0.5" />
          <span className="overflow-hidden flex-grow w-0 text-ellipsis whitespace-nowrap group-hover:underline">
            {content}
          </span>
        </button>
      )

    case "instruction":
      return (
        <div className="prose prose-invert prose-sm max-w-none rounded p-4 border border-descriptionForeground">
          <MarkdownRenderer rawMarkdown={content} />
        </div>
      )

    case "command":
      return (
        <div className="bg-sideBarSectionHeader-background rounded text-xs border border-sideBarSectionHeader-border">
          <div className="flex gap-2 text-editorHint-foreground px-2 py-2 border-b border-sideBarSectionHeader-border">
            <span aria-hidden className="codicon codicon-terminal flex-shrink-0 translate-y-0.5" />
            <span>Terminal commands</span>
          </div>
          <div className="px-2 py-2 space-y-1 font-mono">
            {content.split('\n').map((line, i) => (
              <div
                key={i}
                className={line === delta ? "text-editor-selectionForeground" : "text-editor-foreground"}
              >
                <span className="text-editor-foreground">$</span> {line}
              </div>
            ))}
          </div>
        </div>
      )

    case "question":
      return (
        <div className="bg-blue-500/10 rounded p-4 border-l-4 border border-blue-500">
          <div className="flex gap-2 text-blue-400 mb-2">
            <span aria-hidden className="flex-shrink-0 codicon codicon-comment-discussion translate-y-0.5" />
            <span className="font-medium">Question</span>
          </div>
          <div className="text-zinc-300">
            {content}
          </div>
        </div>
      )

    case "result":
      return (
        <div className="bg-green-950/30 rounded px-3 py-2 border border-green-600/30">
          <div className="flex gap-2 text-green-400 mb-2">
            <span aria-hidden className="flex-shrink codicon codicon-check translate-y-0.5" />
            <span className="font-medium">Result</span>
          </div>
          <div>
            {content}
          </div>
        </div>
      )

    case "regex_pattern":
    case "file_pattern":
      return (
        <div className="font-mono text-xs bg-zinc-800/50 rounded p-3">
          {content.split('\n').map((line, i) => (
            <div
              key={i}
            >
              {line}
            </div>
          ))}
        </div>
      )

    case "recursive":
      return (
        <div className="text-sm">
          <span>
            <span className="text-descriptionForeground" aria-hidden>Recursive: </span>
            {content === "true" ? "Yes" : "No"}
          </span>
        </div>
      )

    default:
      return (
        <div className="font-mono text-sm p-3">
          {content.split('\n').map((line, i) => (
            <div key={i}>
              {line}
            </div>
          ))}
        </div>
      )
  }
}

export function ResponseViewItem(props: Response) {
  const { parts, context } = props

  return (
    <Exchange>
      <ExchangeHeader>SOTA-SWE</ExchangeHeader>
      <ExchangeContent className="flex flex-col gap-4">
        {parts.length === 0 ? (
          <React.Fragment>
            <Spinner />
            <span className="sr-only">Thinking...</span>
          </React.Fragment>
        ) : (
          parts.map((part, index) => (
            <React.Fragment key={`${part.type}-${index}`}>
              {renderPart(part, index, parts)}
              {renderParameter(part)}
            </React.Fragment>
          ))
        )}
        {context.length > 0 && <ContextSummary context={context} />}
      </ExchangeContent>
    </Exchange>
  )
}

function renderParameter(responsePart: ResponsePart) {
  if (responsePart.type === 'toolParameter') {
    const { parameterName, contentDelta, contentUpUntilNow } = responsePart.toolParameters
    return <div className="-mt-2">
      <span className="sr-only">{parameterName}</span>
      <ParameterContent
        type={parameterName}
        content={contentUpUntilNow}
        delta={contentDelta}
      />
    </div>
  }
  return null
}

function renderPart(part: ResponsePart, index: number, allParts: ResponsePart[]) {
  const nextPart = allParts[index + 1]
  const isThinkingFollowedByTool = part.type === "toolThinking" && nextPart && nextPart.type === "toolType"

  console.log("part type", part.type);
  switch (part.type) {
    case "markdown":
      return (
        <MarkdownRenderer rawMarkdown={part.rawMarkdown} />
      )
    case "commandGroup":
      return (
        <div className="flex flex-wrap gap-2">
          {part.commands.map((command) => (
            <button
              key={command.command}
              className="bg-textLink.foreground hover:bg-blue-700 text-white px-2 py-1.5 rounded text-xs flex text-start gap-2 transition-colors duration-200 ease-in-out focus:outline-none focus:ring-2 focus:ring-blue-500"
            >
              {command.title}
            </button>
          ))}
        </div>
      )
    case "toolThinking":
      return (
        <div className={`flex items-start gap-3 text-zinc-400 text-sm ${isThinkingFollowedByTool ? 'pb-2' : ''}`}>
          {!isThinkingFollowedByTool && <Spinner />}
          <div className="flex-1">
            {part.markdown.rawMarkdown ? (
              <MarkdownRenderer rawMarkdown={part.markdown.rawMarkdown} />
            ) : (
              <span>Thinking...</span>
            )}
          </div>
        </div>
      )
    case "toolType":
      const icon = <span aria-hidden className={`flex-shrink-0 translate-y-0.5 codicon ${toolIcons[part.toolType as ToolType] || 'codicon-question'}`} />

      let label = part.toolType as string;

<<<<<<< HEAD
      const toolTypeLabels = {
        AskFollowupQuestions: 'Follow up question',
        CodeEditing: 'Code editing',
        LSPDiagnostics: 'LSP Diagnostics',
        RepoMapGeneration: 'Repo map generation',
        AttemptCompletion: 'Attempt completion',
        ListFiles: 'List files',
        OpenFile: 'Open file',
        SearchFileContentWithRegex: 'Search content file with regex',
      };

      label = toolTypeLabels[part.toolType] || "Unknown tool type";
=======
      switch (part.toolType) {
        case 'AskFollowupQuestions':
          label = 'Follow up question';
        case 'CodeEditing':
          label = 'Code editing';
        case 'LSPDiagnostics':
          label = 'LSP Diagnostics';
        case 'RepoMapGeneration':
          label = 'Repo map generation';
        case 'AttemptCompletion':
          label = 'Attempt completion';
        case 'ListFiles':
          label = 'List files';
        case 'OpenFile':
          label = 'Open file';
        case 'SearchFileContentWithRegex':
          label = 'Search content file with regex';
      }
>>>>>>> 8832c9e7

      return (
        <div className="flex gap-2 bg-blue-500/10 rounded px-2 py-2">
          {icon}
          <span className="text-sm">{label}</span>
        </div>
      )
    default:
      return null
  }
}<|MERGE_RESOLUTION|>--- conflicted
+++ resolved
@@ -234,7 +234,6 @@
 
       let label = part.toolType as string;
 
-<<<<<<< HEAD
       const toolTypeLabels = {
         AskFollowupQuestions: 'Follow up question',
         CodeEditing: 'Code editing',
@@ -247,26 +246,6 @@
       };
 
       label = toolTypeLabels[part.toolType] || "Unknown tool type";
-=======
-      switch (part.toolType) {
-        case 'AskFollowupQuestions':
-          label = 'Follow up question';
-        case 'CodeEditing':
-          label = 'Code editing';
-        case 'LSPDiagnostics':
-          label = 'LSP Diagnostics';
-        case 'RepoMapGeneration':
-          label = 'Repo map generation';
-        case 'AttemptCompletion':
-          label = 'Attempt completion';
-        case 'ListFiles':
-          label = 'List files';
-        case 'OpenFile':
-          label = 'Open file';
-        case 'SearchFileContentWithRegex':
-          label = 'Search content file with regex';
-      }
->>>>>>> 8832c9e7
 
       return (
         <div className="flex gap-2 bg-blue-500/10 rounded px-2 py-2">
