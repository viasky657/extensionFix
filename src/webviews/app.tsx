import * as React from "react";
import { Event, ViewType, Task, View } from "../model";
import { TaskView } from "@task/view";
import { mockTask } from "mock/task";

interface vscode {
  postMessage(message: Event): void;
}

declare const vscode: vscode;

function onMessage(event: React.FormEvent<HTMLFormElement>) {
  event.preventDefault();
  const form = event.currentTarget;
  const data = new FormData(form);
  const query = data.get("query");
  if (query && typeof query === "string") {
<<<<<<< HEAD
    vscode.postMessage({ type: "new-request", query, exchangeId: "" });
=======
    vscode.postMessage({ type: "init" });
>>>>>>> 3d9a4ecc
  }
}

// Move this somewhere else
interface State {
  extensionReady: boolean;
  view: ViewType;
  currentTask?: Task;
  loadedTasks: Map<string, Task>;
}

const mockLoadedTasks = new Map();
mockLoadedTasks.set(mockTask.sessionId, mockTask);

const initialState: State = {
  extensionReady: false,
  view: View.Task,
  currentTask: mockTask,
  loadedTasks: mockLoadedTasks, // new Map(),
};

function reducer(state: State, action: Event) {
  const newState = structuredClone(state);

  if (action.type === "init") {
    newState.extensionReady = true;
  } else if (action.type === "open-task") {
    const task = action.task;
    if (!newState.loadedTasks.has(task.sessionId)) {
      newState.loadedTasks.set(task.sessionId, task);
    }
    newState.view = View.Task;
    newState.currentTask = task;
  }
  return newState;
}

const App = () => {
  const [state, dispatch] = React.useReducer(reducer, initialState);
  const [isSidecarReady, setIsSidecarReady] = React.useState(false);

  React.useEffect(() => {
    const handleMessage = (event: MessageEvent<Event>) => {
      dispatch(event.data);
    };
    window.addEventListener("message", handleMessage);
    return () => {
      window.removeEventListener("message", handleMessage);
    };
  }, []);

  React.useEffect(() => {
    // handles messages from the extension
    const messageHandler = (event: MessageEvent) => {
      const message = event.data;

      // Only PanelProvider sends updateState messages
      if (message.command === 'updateState') {
        setIsSidecarReady(message.isSidecarReady);
      }
    };

    // listen for messages
    window.addEventListener('message', messageHandler);
    return () => window.removeEventListener('message', messageHandler);
  }, []);

  // loading spinner
  if (!isSidecarReady) {
    return (
      <div className="flex items-center justify-center h-full p-4">
        <div className="flex flex-col items-center gap-2">
          <div className="animate-spin rounded-full h-8 w-8 border-b-2 border-blue-500"></div>
          <p className="text-sm text-gray-600">Downloading and starting Sota PR Assistant...</p>
        </div>
      </div>
    );
  }

  return (
    <div className="h-full">
      {renderView(state)}
    </div>
  );
}

function renderView(state: State) {
  switch (state.view) {
    case "task":
      if (!state.currentTask) {
        return "Error"; // Implement better fallback
      }
      return <TaskView task={state.currentTask} onSubmit={onMessage} />;
    default:
      return "View not implemented";
  }
}

export default App;<|MERGE_RESOLUTION|>--- conflicted
+++ resolved
@@ -15,11 +15,7 @@
   const data = new FormData(form);
   const query = data.get("query");
   if (query && typeof query === "string") {
-<<<<<<< HEAD
-    vscode.postMessage({ type: "new-request", query, exchangeId: "" });
-=======
     vscode.postMessage({ type: "init" });
->>>>>>> 3d9a4ecc
   }
 }
 
