--- conflicted
+++ resolved
@@ -3,11 +3,8 @@
 import { TaskView } from "@task/view";
 import { uniqueId } from "lodash";
 import { PresetView } from "@preset/view";
-<<<<<<< HEAD
 import LoadingSpinner from "components/loading-spinner";
-=======
 import { processFormData } from './utils/form';
->>>>>>> 6ad1a0b8
 
 interface vscode {
   postMessage(message: Event): void;
