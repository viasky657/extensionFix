import * as React from "react";
import { Event, ClientRequest, AppState } from "../model";
import LoadingSpinner from "components/loading-spinner";
<<<<<<< HEAD
import { processFormData } from './utils/form';
import { v4 } from "uuid";
import { useSubmenuContext } from "store/submenuContext";

declare global {
  interface Window {
    vscode: {
      postMessage(message: ClientRequest): void;
    }
  }

  const vscode: {
    postMessage(message: ClientRequest): void;
  }
}

function onMessage(event: React.FormEvent<HTMLFormElement>, sessionId: string | undefined) {
  event.preventDefault();
  const form = event.currentTarget;
  const data = new FormData(form);
  const query = data.get("query");
  if (sessionId === undefined) {
    return;
  }
  if (query && typeof query === "string") {
    vscode.postMessage({
      type: 'task-feedback',
      query,
      sessionId,
    });
  }

  // resets the form
  form.reset();
}

function onNewPreset(event: React.FormEvent<HTMLFormElement>) {
  event.preventDefault();
  const form = event.currentTarget;
  const data = new FormData(form);
  console.log(processFormData(data))
}
=======
import { Outlet } from "react-router-dom";
import { useNavigationFromExtension } from "routes";
>>>>>>> d8d3749f

function reducer(state: AppState, action: Event) {

  const newState = structuredClone(state);
  console.log('State will update', { action, prevState: state });

  if (action.type === 'initial-state') {
    newState.activePreset = action.initialAppState.activePreset;
    newState.currentTask = action.initialAppState.currentTask;
    return newState;
  }

  if (action.type === "sidecar-ready-state") {
    newState.isSidecarReady = action.isSidecarReady;
  }

  if (action.type === "init-response") {
    newState.extensionReady = true;
    newState.isSidecarReady = action.isSidecarReady
  }

  return newState;
}


const App = () => {

  useNavigationFromExtension();

  const [state, dispatch] = React.useReducer(reducer, initialState);
  const initializeContextProviders = useSubmenuContext(state => state.initializeContextProviders);
  const initializeSubmenuItems = useSubmenuContext(state => state.initializeSubmenuItems);

  React.useEffect(() => {
    const initalize = async () => {
      await initializeContextProviders();
      await initializeSubmenuItems();
    };

    initalize();
  }, [initializeSubmenuItems, initializeContextProviders]);

  React.useEffect(() => {
    // fetches state from the extension
    vscode.postMessage({
      type: 'init',
    });

    const handleMessage = (event: MessageEvent<Event>) => {
      dispatch(event.data);
    };
    window.addEventListener("message", handleMessage);
    return () => {
      window.removeEventListener("message", handleMessage);
    };
  }, []);

  return (
    <div className="h-full">
      {state.isSidecarReady ? <Outlet /> : <LoadingSpinner />}
    </div>
  );
}

export default App;



export const initialState: AppState = {
  extensionReady: false,
  isSidecarReady: false, // this is extra
};

declare global {
  interface Window {
    vscode: {
      postMessage(message: ClientRequest): void;
    }
  }

  const vscode: {
    postMessage(message: ClientRequest): void;
  }
}<|MERGE_RESOLUTION|>--- conflicted
+++ resolved
@@ -1,53 +1,9 @@
+import LoadingSpinner from "components/loading-spinner";
 import * as React from "react";
-import { Event, ClientRequest, AppState } from "../model";
-import LoadingSpinner from "components/loading-spinner";
-<<<<<<< HEAD
-import { processFormData } from './utils/form';
-import { v4 } from "uuid";
-import { useSubmenuContext } from "store/submenuContext";
-
-declare global {
-  interface Window {
-    vscode: {
-      postMessage(message: ClientRequest): void;
-    }
-  }
-
-  const vscode: {
-    postMessage(message: ClientRequest): void;
-  }
-}
-
-function onMessage(event: React.FormEvent<HTMLFormElement>, sessionId: string | undefined) {
-  event.preventDefault();
-  const form = event.currentTarget;
-  const data = new FormData(form);
-  const query = data.get("query");
-  if (sessionId === undefined) {
-    return;
-  }
-  if (query && typeof query === "string") {
-    vscode.postMessage({
-      type: 'task-feedback',
-      query,
-      sessionId,
-    });
-  }
-
-  // resets the form
-  form.reset();
-}
-
-function onNewPreset(event: React.FormEvent<HTMLFormElement>) {
-  event.preventDefault();
-  const form = event.currentTarget;
-  const data = new FormData(form);
-  console.log(processFormData(data))
-}
-=======
 import { Outlet } from "react-router-dom";
 import { useNavigationFromExtension } from "routes";
->>>>>>> d8d3749f
+import { useSubmenuContext } from "store/submenuContext";
+import { AppState, ClientRequest, Event } from "../model";
 
 function reducer(state: AppState, action: Event) {
 
