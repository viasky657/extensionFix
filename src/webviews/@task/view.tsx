import { RequestViewItem } from 'components/exchange/request';
import { ResponseViewItem } from 'components/exchange/response';
import Tiptap from 'components/input/TipTapEditor';
import { TaskDD, TaskDL, TaskDT } from 'components/task-definition-list';
import * as React from 'react';
import { Navigate } from 'react-router-dom';
import { useSubmenuContext } from 'store/submenuContext';
import { cn } from 'utils/cn';
import { Exchange, Task, Usage, View } from '../../model';
import ClaudeLogo from '../assets/claude.svg';
import { ObjectEntry } from '../utils/types';
import { useTask } from './use-task';
<<<<<<< HEAD
import resolveEditorContent from 'components/input/resolveInput';
=======
import { CostIcon } from 'components/cost-icon';
import { UsageList } from 'components/usage-list';
>>>>>>> 6866ad1c

export function TaskView() {
  const task = useTask();
  const [summaryShown, setSummaryShown] = React.useState(false);
  const availableContextProviders = useSubmenuContext((state) => state.contextProviderDescriptions);

  if (task.data === undefined) {
    return <div>Loading...</div>;
  }

  if (!task.data.task || !task.data.task.preset) {
    return <Navigate to={`/${View.Preset}`} />;
  }

  const { exchanges, preset, cost, usage, query } = task.data.task;
  const isQueryEmpty = query === '';
  const showUsage = Object.keys(usage).length > 0;

  return (
    <main className="flex h-full flex-col">
      <header className="sticky top-0 z-10 p-2">
        <div
          className="group relative cursor-pointer"
          onClick={() => setSummaryShown(!summaryShown)}
        >
          <div className="absolute -inset-2 -z-10 rounded-sm bg-panel-background transition-all group-hover:brightness-125" />
          <h2 className={cn(isQueryEmpty && 'text-base text-description')}>
            {isQueryEmpty ? 'New request' : query}
          </h2>
          {!summaryShown && (
            <dl className="mt-1 flex items-baseline">
              <dt className="sr-only">Preset</dt>
              <dd className="mr-auto flex items-center text-description">
                <ClaudeLogo width={12} height={12} className="mr-1" />
                <span className="whitespace-nowrap">{preset.name}</span>
              </dd>
              {cost && (
                <React.Fragment>
                  <dt className="sr-only">API cost</dt>
                  <dd>
                    <span>{cost}$</span>
                  </dd>
                </React.Fragment>
              )}
            </dl>
          )}
        </div>
        {summaryShown && (
          <TaskDL className="mt-4">
            <TaskDT>Query</TaskDT>
            <TaskDD className={cn(isQueryEmpty && 'No')}>
              {isQueryEmpty ? 'No query made yet' : query}
            </TaskDD>
            <TaskDT>Preset</TaskDT>
            <TaskDD>
              <span className="flex gap-1">
                <ClaudeLogo className="h-3 w-3 flex-shrink-0 translate-y-0.5" /> {preset.name}
              </span>
            </TaskDD>
            <React.Fragment>
              <TaskDT>API cost</TaskDT>
              <TaskDD className="flex gap-1">
                <CostIcon className="translate-y-0.5" />
                {cost}$
              </TaskDD>
            </React.Fragment>
            {showUsage && (
              <React.Fragment>
                <TaskDT>Data</TaskDT>
                <TaskDD className="mt-1">
                  <UsageList usage={usage} />
                </TaskDD>
              </React.Fragment>
            )}
          </TaskDL>
        )}
      </header>
      <div className={cn('flex flex-col gap-2', exchanges.length > 0 && 'flex-grow')}>
        <section className="flex-grow p-2">
          {exchanges && (
            <ol>
              {exchanges.map((exchange) => (
                <li key={exchange.exchangeId}>{renderExchange(exchange)}</li>
              ))}
            </ol>
          )}
        </section>
        <div className="sticky bottom-0 p-2">
          <Tiptap
            availableContextProviders={availableContextProviders ?? []}
            historyKey="chat"
            onEnter={async (editorState) => {
              const sessionId = task.data?.task.sessionId;
              if (sessionId === undefined) {
                return;
              }

              const [selectedContextItems, _, content] = await resolveEditorContent(editorState);
              const inputQuery = Array.isArray(content)
                ? content.map((c) => c.text).join('\n')
                : content;

              task.sendRequest(inputQuery, sessionId, selectedContextItems);

              // Clear the editor after sending
              editorState.editor.commands.clearContent();
            }}
          />
        </div>
      </div>
    </main>
  );
}

function renderExchange(exchange: Exchange) {
  switch (exchange.type) {
    case 'request':
      return <RequestViewItem {...exchange} />;
    case 'response':
      return <ResponseViewItem {...exchange} />;
  }
}<|MERGE_RESOLUTION|>--- conflicted
+++ resolved
@@ -1,21 +1,17 @@
+import { CostIcon } from 'components/cost-icon';
 import { RequestViewItem } from 'components/exchange/request';
 import { ResponseViewItem } from 'components/exchange/response';
+import resolveEditorContent from 'components/input/resolveInput';
 import Tiptap from 'components/input/TipTapEditor';
 import { TaskDD, TaskDL, TaskDT } from 'components/task-definition-list';
+import { UsageList } from 'components/usage-list';
 import * as React from 'react';
 import { Navigate } from 'react-router-dom';
 import { useSubmenuContext } from 'store/submenuContext';
 import { cn } from 'utils/cn';
-import { Exchange, Task, Usage, View } from '../../model';
+import { Exchange, View } from '../../model';
 import ClaudeLogo from '../assets/claude.svg';
-import { ObjectEntry } from '../utils/types';
 import { useTask } from './use-task';
-<<<<<<< HEAD
-import resolveEditorContent from 'components/input/resolveInput';
-=======
-import { CostIcon } from 'components/cost-icon';
-import { UsageList } from 'components/usage-list';
->>>>>>> 6866ad1c
 
 export function TaskView() {
   const task = useTask();
