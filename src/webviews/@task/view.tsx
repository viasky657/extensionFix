--- conflicted
+++ resolved
@@ -1,16 +1,15 @@
-<<<<<<< HEAD
-import { RequestViewItem } from "components/exchange/request";
-import { ResponseViewItem } from "components/exchange/response";
-import Tiptap from "components/input/TipTapEditor";
-import { TaskDD, TaskDL, TaskDT } from "components/task-definition-list";
-import * as React from "react";
-import { Navigate } from "react-router-dom";
-import { cn } from "utils/cn";
-import { Exchange, Task, Usage, View } from "../../model";
-import ClaudeLogo from "../assets/claude.svg";
-import { ObjectEntry } from "../utils/types";
-import { useTask } from "./use-task";
-import { useSubmenuContext } from "store/submenuContext";
+import { RequestViewItem } from 'components/exchange/request';
+import { ResponseViewItem } from 'components/exchange/response';
+import Tiptap from 'components/input/TipTapEditor';
+import { TaskDD, TaskDL, TaskDT } from 'components/task-definition-list';
+import * as React from 'react';
+import { Navigate } from 'react-router-dom';
+import { useSubmenuContext } from 'store/submenuContext';
+import { cn } from 'utils/cn';
+import { Exchange, Task, Usage, View } from '../../model';
+import ClaudeLogo from '../assets/claude.svg';
+import { ObjectEntry } from '../utils/types';
+import { useTask } from './use-task';
 
 export function TaskView() {
   const formRef = React.useRef<HTMLFormElement>(null);
@@ -23,14 +22,14 @@
   };
 
   const task = useTask();
-
   const [summaryShown, setSummaryShown] = React.useState(false);
+  const availableContextProviders = useSubmenuContext(state => state.contextProviderDescriptions);
 
   function onSubmit(event: React.FormEvent<HTMLFormElement>) {
     event.preventDefault();
     const form = event.currentTarget;
     const data = new FormData(form);
-    const query = data.get("query") as string;
+    const query = data.get('query') as string;
     const sessionId = task.data?.task.sessionId;
     if (sessionId === undefined) {
       return;
@@ -40,7 +39,6 @@
     form.reset();
   }
 
-
   if (task.data === undefined) {
     return <div>Loading...</div>;
   }
@@ -48,31 +46,28 @@
   if (!task.data.task || !task.data.task.preset) {
     return <Navigate to={`/${View.Preset}`} />;
   }
-
 
   const { exchanges, preset, cost, usage, query } = task.data.task;
   const isQueryEmpty = query === '';
   const showUsage = Object.keys(usage).length > 0;
 
-  const availableContextProviders = useSubmenuContext(state => state.contextProviderDescriptions);
-
   return (
-    <main className="flex flex-col h-full">
-      <header className="sticky top-0 bg-panel-background">
+    <main className="flex h-full flex-col">
+      <header className="bg-panel-background sticky top-0 z-10">
         <div>
           <div
-            className="p-2 cursor-pointer hover:bg-[rgba(128,128,128,0.1)] rounded-sm select-none"
+            className="cursor-pointer select-none rounded-sm p-2"
             onClick={() => setSummaryShown(!summaryShown)}
           >
-            <h2 className={cn(isQueryEmpty && "text-descriptionForeground text-base")}>{isQueryEmpty ? 'New request' : query}</h2>
+            <h2 className={cn(isQueryEmpty && 'text-base text-description')}>
+              {isQueryEmpty ? 'New request' : query}
+            </h2>
             {!summaryShown && (
               <dl className="flex items-baseline">
                 <dt className="sr-only">Preset</dt>
-                <dd className="text-descriptionForeground mr-auto flex items-center">
+                <dd className="mr-auto flex items-center text-description">
                   <ClaudeLogo width={12} height={12} className="mr-1" />
-                  <span className="whitespace-nowrap">
-                    {preset.name}
-                  </span>
+                  <span className="whitespace-nowrap">{preset.name}</span>
                 </dd>
                 {cost && (
                   <React.Fragment>
@@ -85,12 +80,16 @@
               </dl>
             )}
           </div>
-          <div className={cn(summaryShown ? "block" : "hidden", "px-4 py-2")}>
+          <div className={cn(summaryShown ? 'block' : 'hidden', 'px-4 py-2')}>
             <TaskDL>
               <TaskDT>Query</TaskDT>
-              <TaskDD className={cn(isQueryEmpty && "No ")}>{isQueryEmpty ? 'No query made yet' : query}</TaskDD>
+              <TaskDD className={cn(isQueryEmpty && 'No')}>
+                {isQueryEmpty ? 'No query made yet' : query}
+              </TaskDD>
               <TaskDT>Preset</TaskDT>
-              <TaskDD><ClaudeLogo width={12} height={12} className="mr-1" /> {preset.name}</TaskDD>
+              <TaskDD>
+                <ClaudeLogo width={12} height={12} className="mr-1" /> {preset.name}
+              </TaskDD>
               {cost && (
                 <React.Fragment>
                   <TaskDT>API cost</TaskDT>
@@ -113,7 +112,7 @@
           </div>
         </div>
       </header>
-      <div className="flex flex-col gap-2 flex-grow">
+      <div className={cn('flex flex-col gap-2', exchanges.length > 0 && 'flex-grow')}>
         <section className="flex-grow p-2">
           {exchanges && (
             <ol>
@@ -123,12 +122,12 @@
             </ol>
           )}
         </section>
-        {/* <form className="sticky bottom-0 bg-panel-background flex flex-col gap-2 p-2" onSubmit={onSubmit} ref={formRef}>
-          <Textarea
-            className="w-full"
-            name="query"
-            onKeyDown={handleKeyDown}
-          />
+        {/* <form
+          className="bg-panel-background sticky bottom-0 flex flex-col gap-2 p-2"
+          onSubmit={onSubmit}
+          ref={formRef}
+        >
+          <Textarea className="w-full" name="query" onKeyDown={handleKeyDown} />
           <div className="flex justify-end">
             <Button type="submit">Send</Button>
           </div>
@@ -145,202 +144,63 @@
       </div>
     </main>
   );
-=======
-import * as React from 'react';
-import { RequestViewItem } from 'components/exchange/request';
-import { ResponseViewItem } from 'components/exchange/response';
-import { TaskDD, TaskDL, TaskDT } from 'components/task-definition-list';
-import { Exchange, Task, Usage, View } from '../../model';
-import ClaudeLogo from '../assets/claude.svg';
-import { ObjectEntry } from '../utils/types';
-import { Textarea } from 'components/textarea';
-import { Button } from 'components/button';
-import { cn } from 'utils/cn';
-import { useTask } from './use-task';
-import { Navigate } from 'react-router-dom';
-
-export function TaskView() {
-	const formRef = React.useRef<HTMLFormElement>(null);
-
-	const handleKeyDown = (e: React.KeyboardEvent<HTMLTextAreaElement>) => {
-		if (e.key === 'Enter' && !e.shiftKey) {
-			e.preventDefault();
-			formRef.current?.requestSubmit();
-		}
-	};
-
-	const task = useTask();
-
-	const [summaryShown, setSummaryShown] = React.useState(false);
-
-	function onSubmit(event: React.FormEvent<HTMLFormElement>) {
-		event.preventDefault();
-		const form = event.currentTarget;
-		const data = new FormData(form);
-		const query = data.get('query') as string;
-		const sessionId = task.data?.task.sessionId;
-		if (sessionId === undefined) {
-			return;
-		}
-		task.sendRequest(query, sessionId);
-		// resets the form
-		form.reset();
-	}
-
-	if (task.data === undefined) {
-		return <div>Loading...</div>;
-	}
-
-	if (!task.data.task || !task.data.task.preset) {
-		return <Navigate to={`/${View.Preset}`} />;
-	}
-
-	const { exchanges, preset, cost, usage, query } = task.data.task;
-	const isQueryEmpty = query === '';
-	const showUsage = Object.keys(usage).length > 0;
-
-	return (
-		<main className="flex h-full flex-col">
-			<header className="bg-panel-background sticky top-0 z-10">
-				<div>
-					<div
-						className="cursor-pointer select-none rounded-sm p-2"
-						onClick={() => setSummaryShown(!summaryShown)}
-					>
-						<h2 className={cn(isQueryEmpty && 'text-base text-description')}>
-							{isQueryEmpty ? 'New request' : query}
-						</h2>
-						{!summaryShown && (
-							<dl className="flex items-baseline">
-								<dt className="sr-only">Preset</dt>
-								<dd className="mr-auto flex items-center text-description">
-									<ClaudeLogo width={12} height={12} className="mr-1" />
-									<span className="whitespace-nowrap">{preset.name}</span>
-								</dd>
-								{cost && (
-									<React.Fragment>
-										<dt className="sr-only">API cost</dt>
-										<dd>
-											<span>{cost}$</span>
-										</dd>
-									</React.Fragment>
-								)}
-							</dl>
-						)}
-					</div>
-					<div className={cn(summaryShown ? 'block' : 'hidden', 'px-4 py-2')}>
-						<TaskDL>
-							<TaskDT>Query</TaskDT>
-							<TaskDD className={cn(isQueryEmpty && 'No')}>
-								{isQueryEmpty ? 'No query made yet' : query}
-							</TaskDD>
-							<TaskDT>Preset</TaskDT>
-							<TaskDD>
-								<ClaudeLogo width={12} height={12} className="mr-1" /> {preset.name}
-							</TaskDD>
-							{cost && (
-								<React.Fragment>
-									<TaskDT>API cost</TaskDT>
-									<TaskDD>{cost}</TaskDD>
-								</React.Fragment>
-							)}
-							{showUsage && (
-								<React.Fragment>
-									<TaskDT>Data</TaskDT>
-									<TaskDD>
-										<ul>
-											{(Object.entries(usage) as ObjectEntry<Usage>[]).map(
-												renderUsagePart
-											)}
-										</ul>
-									</TaskDD>
-								</React.Fragment>
-							)}
-						</TaskDL>
-					</div>
-				</div>
-			</header>
-			<div className={cn('flex flex-col gap-2', exchanges.length > 0 && 'flex-grow')}>
-				<section className="flex-grow p-2">
-					{exchanges && (
-						<ol>
-							{exchanges.map((exchange) => (
-								<li key={exchange.exchangeId}>{renderExchange(exchange)}</li>
-							))}
-						</ol>
-					)}
-				</section>
-				<form
-					className="bg-panel-background sticky bottom-0 flex flex-col gap-2 p-2"
-					onSubmit={onSubmit}
-					ref={formRef}
-				>
-					<Textarea className="w-full" name="query" onKeyDown={handleKeyDown} />
-					<div className="flex justify-end">
-						<Button type="submit">Send</Button>
-					</div>
-				</form>
-			</div>
-		</main>
-	);
->>>>>>> fbade690
 }
 
 function renderExchange(exchange: Exchange) {
-	switch (exchange.type) {
-		case 'request':
-			return <RequestViewItem {...exchange} />;
-		case 'response':
-			return <ResponseViewItem {...exchange} />;
-	}
+  switch (exchange.type) {
+    case 'request':
+      return <RequestViewItem {...exchange} />;
+    case 'response':
+      return <ResponseViewItem {...exchange} />;
+  }
 }
 
 // Move this to dedicated part
 
 function renderUsagePart(entry: ObjectEntry<Usage>) {
-	const [key, value] = entry;
-	switch (key) {
-		case 'outputTokens':
-			return (
-				<li key={key}>
-					<span aria-hidden className="codicon codicon-arrow-down" />
-					{formatNumber(value)} <span className="sr-ony">tokens</span> output
-				</li>
-			);
-		case 'inputTokens':
-			return (
-				<li key={key}>
-					<span aria-hidden className="codicon codicon-arrow-up" />
-					{formatNumber(value)} <span className="sr-ony">tokens</span> input
-				</li>
-			);
-		case 'cacheReads':
-			return (
-				<li key={key}>
-					<span aria-hidden className="codicon codicon-dashboard" />
-					{formatNumber(value)} <span className="sr-ony">tokens in</span> cache reads
-				</li>
-			);
-		case 'cacheWrites':
-			return (
-				<li key={key}>
-					<span aria-hidden className="codicon codicon-database" />
-					{formatNumber(value)} <span className="sr-ony">tokens in</span> cache writes
-				</li>
-			);
-		default:
-			return '';
-	}
+  const [key, value] = entry;
+  switch (key) {
+    case 'outputTokens':
+      return (
+        <li key={key}>
+          <span aria-hidden className="codicon codicon-arrow-down" />
+          {formatNumber(value)} <span className="sr-ony">tokens</span> output
+        </li>
+      );
+    case 'inputTokens':
+      return (
+        <li key={key}>
+          <span aria-hidden className="codicon codicon-arrow-up" />
+          {formatNumber(value)} <span className="sr-ony">tokens</span> input
+        </li>
+      );
+    case 'cacheReads':
+      return (
+        <li key={key}>
+          <span aria-hidden className="codicon codicon-dashboard" />
+          {formatNumber(value)} <span className="sr-ony">tokens in</span> cache reads
+        </li>
+      );
+    case 'cacheWrites':
+      return (
+        <li key={key}>
+          <span aria-hidden className="codicon codicon-database" />
+          {formatNumber(value)} <span className="sr-ony">tokens in</span> cache writes
+        </li>
+      );
+    default:
+      return '';
+  }
 }
 
 function formatNumber(n: number): string {
-	if (n >= 1_000_000_000) {
-		return (n / 1_000_000_000).toFixed(1) + 'B';
-	} else if (n >= 1_000_000) {
-		return (n / 1_000_000).toFixed(1) + 'M';
-	} else if (n >= 1_000) {
-		return (n / 1_000).toFixed(1) + 'K';
-	} else {
-		return n.toString();
-	}
-}
+  if (n >= 1_000_000_000) {
+    return (n / 1_000_000_000).toFixed(1) + 'B';
+  } else if (n >= 1_000_000) {
+    return (n / 1_000_000).toFixed(1) + 'M';
+  } else if (n >= 1_000) {
+    return (n / 1_000).toFixed(1) + 'K';
+  } else {
+    return n.toString();
+  }
+}
