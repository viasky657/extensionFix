// TODO split these into modules ?

export enum View {
  Task = "task",
  Preset = "preset",
  Welcome = "welcome",
  Settings = "settings",
  History = "history",
}

export type ViewType = `${View}`;

interface TaskFeedback {
  type: 'task-feedback',
  query: string,
  sessionId: string,
}

interface InitRequest {
  type: "init";
}

interface OpenFile {
  type: 'open-file';
  fs_file_path: string;
}

interface GetPresets {
  type: 'get-presets';
}

interface AddPreset {
  type: 'add-preset';
  preset: NewPreset;
}

interface UpdatePreset {
  type: 'update-preset';
  preset: Preset;
}

interface SetActivePreset {
  type: 'set-active-preset';
  presetId: string;
}

interface DeletePreset {
  type: 'delete-preset';
  presetId: string;
}

export type ClientRequest = TaskFeedback | SetActivePreset | DeletePreset | OpenFile | InitRequest | GetPresets | AddPreset | UpdatePreset

export interface PresetsLoaded {
  type: 'presets-loaded';
  presets: [string, Preset][];
  activePresetId?: string;
}

interface OpenTaskEvent {
  type: "open-task";
  task: Task;
}

interface TaskResponseEvent {
  type: "task-response";
  response: Response;
}


interface InitResponse {
  type: "init-response";
  task: Task;
  isSidecarReady: boolean;
}

interface InitialState {
  type: 'initial-state';
  initialAppState: AppState;
}

interface TaskUpdate {
  type: 'task-update',
  currentTask: Task,
}

interface SidecarReadyState {
  type: 'sidecar-ready-state',
  isSidecarReady: boolean,
}

interface OpenView {
  type: 'open-view',
  view: ViewType,
}

<<<<<<< HEAD
interface FetchContextProviders {
  type: "context/fetchProviders";
  id: string,
}

interface LoadSubmenuItems {
  type: "context/loadSubmenuItems",
  id: string,
  title: string,
}

export type ClientRequest = TaskFeedback | OpenFile | InitRequest | FetchContextProviders | LoadSubmenuItems;
=======
>>>>>>> d8d3749f

export type Event = OpenView | PresetsLoaded | OpenTaskEvent | TaskResponseEvent | InitResponse | InitialState | TaskUpdate | SidecarReadyState;

export type NewSessionRequest = {
  type: "new-request";
  query: string;
  exchangeId: string;
};

export type MarkdownResponsePart = {
  type: "markdown";
  rawMarkdown: string;
};

export type Command = {
  command: string;
  title: string;
};

export type CommandGroupResponsePart = {
  type: "commandGroup";
  commands: Command[];
};

export type ToolThinkingResponsePart = {
  type: 'toolThinking',
  // this is the full tool thinking always
  markdown: MarkdownResponsePart,
}

export type ToolParameterResponsePart = {
  type: "toolParameter",
  toolParameters: {
    parameterName: string,
    contentDelta: string,
    contentUpUntilNow: string,
  }
}

export type ToolThinkingToolTypeEnum = 'ListFiles' |
  'SearchFileContentWithRegex' |
  'OpenFile' |
  'CodeEditing' |
  'LSPDiagnostics' |
  'AskFollowupQuestions' |
  'AttemptCompletion' |
  'RepoMapGeneration';

export type ToolThinkingToolTypeResponsePart = {
  type: 'toolType',
  toolType: ToolThinkingToolTypeEnum,
}

export type ResponsePart = MarkdownResponsePart | CommandGroupResponsePart | ToolThinkingResponsePart | ToolThinkingToolTypeResponsePart | ToolParameterResponsePart;

interface MessageBase {
  username: string;
  exchangeId: string;
  sessionId: string;
  context: string[];
}

export interface Response extends MessageBase {
  type: "response";
  parts: ResponsePart[];
}

export interface Request extends MessageBase {
  type: "request";
  message: string;
}

export interface Usage {
  inputTokens: number;
  outputTokens: number;
  cacheReads: number;
  cacheWrites: number;
}

export interface Task {
  query: string;
  sessionId: string;
  preset: Preset;
  responseOnGoing: boolean;
  cost: number;
  usage: Usage; // metric, number of tokens
  context: any[]; // temporary,
  exchanges: Exchange[];
}

export type Exchange = Request | Response;

export enum Provider {
  Anthropic = "anthropic",
  OpenAI = "open-ai",
  OpenRouter = "open-router",
  GoogleGemini = "google-geminbi",
  AWSBedrock = "aws-bedrock",
  OpenAICompatible = "open-ai-compatible",
  Ollama = "ollama",
}

export const ANTHROPIC_MODELS = [
  "claude-3-5-sonnet-20241022",
  "claude-3-5-haiku-20241022",
  "claude-3-opus-20241022",
  "claude-3-haiku-20241022",
] as const;

type AnthropicModels = typeof ANTHROPIC_MODELS[number];

type Model = AnthropicModels;

export enum PermissionState {
  Always = "always",
  Ask = "ask",
  // Never = "never",
}

type PermissionStateType = `${PermissionState}`;

type Permissions = {
  codeEditing: PermissionStateType,
  listFiles: PermissionStateType,
  terminalCommands: PermissionStateType,
}

type ProviderType = `${Provider}`;

type BasePreset = {
  provider: ProviderType;
  model: Model;
  apiKey: string;
  customBaseUrl?: string;
  permissions: Permissions;
  customInstructions: string;
  name: string;
}

export type Preset = BasePreset & {
  type: 'preset';
  id: string;
  createdOn: string,
}

export type NewPreset = BasePreset & {
  type: 'new-preset';
}

export interface AppState {
  extensionReady: boolean;
  isSidecarReady: boolean;
  currentTask?: Task;
  activePreset?: Preset,
}<|MERGE_RESOLUTION|>--- conflicted
+++ resolved
@@ -49,7 +49,18 @@
   presetId: string;
 }
 
-export type ClientRequest = TaskFeedback | SetActivePreset | DeletePreset | OpenFile | InitRequest | GetPresets | AddPreset | UpdatePreset
+interface FetchContextProviders {
+  type: "context/fetchProviders";
+  id: string,
+}
+
+interface LoadSubmenuItems {
+  type: "context/loadSubmenuItems",
+  id: string,
+  title: string,
+}
+
+export type ClientRequest = TaskFeedback | SetActivePreset | DeletePreset | OpenFile | InitRequest | GetPresets | AddPreset | UpdatePreset | FetchContextProviders | LoadSubmenuItems;
 
 export interface PresetsLoaded {
   type: 'presets-loaded';
@@ -93,22 +104,6 @@
   type: 'open-view',
   view: ViewType,
 }
-
-<<<<<<< HEAD
-interface FetchContextProviders {
-  type: "context/fetchProviders";
-  id: string,
-}
-
-interface LoadSubmenuItems {
-  type: "context/loadSubmenuItems",
-  id: string,
-  title: string,
-}
-
-export type ClientRequest = TaskFeedback | OpenFile | InitRequest | FetchContextProviders | LoadSubmenuItems;
-=======
->>>>>>> d8d3749f
 
 export type Event = OpenView | PresetsLoaded | OpenTaskEvent | TaskResponseEvent | InitResponse | InitialState | TaskUpdate | SidecarReadyState;
 
