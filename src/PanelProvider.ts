import { v4 } from 'uuid';
import * as vscode from "vscode";
<<<<<<< HEAD
import CodeContextProvider from './context/providers/CodeSymbolContextProvider';
import FileContextProvider from './context/providers/FileContextProvider';
import { IContextProvider } from "./context/providers/types";
import { VSCodeIDE } from './ide';
import { ClientRequest, Response, Task, ToolThinkingToolTypeEnum, View } from "./model";
=======
import { ClientRequest, Preset, Task, ToolThinkingToolTypeEnum, View, PresetsLoaded } from "./model";
import { Response, } from "./model";
>>>>>>> d8d3749f
import { getNonce } from "./webviews/utils/nonce";

export class PanelProvider implements vscode.WebviewViewProvider {

  private _view?: vscode.WebviewView;
  private _runningTask: Task | undefined;
  private _presets: Map<string, Preset> = new Map();
  private _isSidecarReady: boolean = false;
<<<<<<< HEAD
  private ide: VSCodeIDE;

  constructor(private readonly _extensionUri: vscode.Uri) {
    this.ide = new VSCodeIDE();
=======
  private readonly _extensionUri: vscode.Uri;

  constructor(private readonly context: vscode.ExtensionContext) {
    this._extensionUri = context.extensionUri;

    const goToHistory = vscode.commands.registerCommand('sota-swe.go-to-history', () => {
      if (this._view) {
        this._view.webview.postMessage({ type: 'open-view', view: View.History });
      }
    });

    const openNewTask = vscode.commands.registerCommand('sota-swe.go-to-new-task', () => {
      if (this._view) {
        this._view.webview.postMessage({ type: 'open-view', view: View.Task });
      }
    });

    const goToSettings = vscode.commands.registerCommand('sota-swe.go-to-settings', () => {
      if (this._view) {
        this._view.webview.postMessage({ type: 'open-view', view: View.Settings });
      }
    });

    // load presets
    context.subscriptions.push(goToHistory, openNewTask, goToSettings);
    const presetsArray = this.context.globalState.get('presets') as Preset[] || [];
    presetsArray.forEach((preset) => {
      this._presets.set(preset.id, preset);
    });
>>>>>>> d8d3749f
  }

  private _onMessageFromWebview = new vscode.EventEmitter<ClientRequest>();
  onMessageFromWebview = this._onMessageFromWebview.event;

  private _onDidWebviewBecomeVisible = new vscode.EventEmitter<void>();
  onDidWebviewBecomeVisible = this._onDidWebviewBecomeVisible.event;


  public resolveWebviewView(
    webviewView: vscode.WebviewView,
    _context: vscode.WebviewViewResolveContext,
    _token: vscode.CancellationToken
  ) {
    this._runningTask = undefined;
    this._view = webviewView;
    webviewView.webview.options = {
      enableScripts: true,
      localResourceRoots: [this._extensionUri],
    };

    this._onDidWebviewBecomeVisible.fire();
    webviewView.webview.html = this._getHtmlForWebview(webviewView.webview);

    const providers: IContextProvider[] = [
      new FileContextProvider({}),
      new CodeContextProvider({})
    ];

    // Handle messages from the webview
<<<<<<< HEAD
    webviewView.webview.onDidReceiveMessage(async (data: ClientRequest) => {
=======
    webviewView.webview.onDidReceiveMessage((data: ClientRequest) => {
>>>>>>> d8d3749f
      this._onMessageFromWebview.fire(data);

      switch (data.type) {
        case "init": {
          this.context.globalState.update('active-preset-id', undefined);


          const firstPreset = Array.from(this._presets.values()).at(0);
          let activePreset = firstPreset;

          if (activePreset) {
            this._runningTask = {
              query: '',
              sessionId: v4(),
              context: [],
              cost: 0,
              preset: activePreset,
              usage: {
                inputTokens: 0,
                outputTokens: 0,
                cacheReads: 0,
                cacheWrites: 0,
              },
              exchanges: [],
              responseOnGoing: false,
            };
          }

          webviewView.webview.postMessage({ type: "init-response", task: this._runningTask, isSidecarReady: this._isSidecarReady });
          break;
        }
        case "get-presets": {
          const activePresetId = this.context.globalState.get<string>('active-preset-id');
          const presetTuples = Array.from(this._presets.entries());
          const firstPresetId = presetTuples.at(0)?.[0];
          const message: PresetsLoaded = { type: "presets-loaded", presets: presetTuples, activePresetId: activePresetId || firstPresetId };
          webviewView.webview.postMessage(message);
          break;
        }
        case 'add-preset': {
          const newPreset = {
            ...data.preset,
            type: 'preset',
            createdOn: new Date().toISOString(),
            id: v4()
          } as Preset; // Why do we need casting?
          this._presets.set(newPreset.id, newPreset);
          this.context.globalState.update('presets', Array.from(this._presets.values()));
          break;
        }
        case 'update-preset': {
          if (this._presets.has(data.preset.id)) {
            const previousData = this._presets.get(data.preset.id);
            this._presets.set(data.preset.id, { ...previousData, ...data.preset });
            this.context.globalState.update('presets', Array.from(this._presets.values()));
          }
          break;
        }
        case 'delete-preset': {
          if (this._presets.has(data.presetId)) {
            this._presets.delete(data.presetId);
            this.context.globalState.update('presets', Array.from(this._presets.values()));
          }
          break;
<<<<<<< HEAD
        case "context/fetchProviders":
          webviewView.webview.postMessage({
            type: "context/fetchProviders/response",
            providers: providers.map(provider => provider.description),
            id: data.id
          });
          break;
        case "context/loadSubmenuItems":
          const items = await providers.find(provider => provider.description.title === data.title)
            ?.loadSubmenuItems({
              ide: this.ide,
              fetch: (url, init) => fetch(url, init)
            });
          webviewView.webview.postMessage({ type: "context/loadSubmenuItems/response", items: items || [], id: data.id });
          break;
=======
        }
        case 'set-active-preset': {
          this.context.globalState.update('active-preset-id', data.presetId);
          break;
        }
>>>>>>> d8d3749f
      }
    });





    if (this._presets.size === 0) {
      // on initialisation we are able to pipe it
      this._view.webview.postMessage({
        command: 'initial-state',
        initialAppState: {
          extensionReady: false,
          view: View.Preset,
        }
      });
    } else {


      const firstPreset = Array.from(this._presets.values()).at(0);
      let activePreset = firstPreset;

      if (activePreset) {
        this._runningTask = {
          query: '',
          sessionId: v4(),
          context: [],
          cost: 0,
          preset: activePreset,
          usage: {
            inputTokens: 0,
            outputTokens: 0,
            cacheReads: 0,
            cacheWrites: 0,
          },
          exchanges: [],
          responseOnGoing: false,
        };
      }


      this._view.webview.postMessage({
        command: 'initial-state',
        initialAppState: {
          extensionReady: false,
          activePreset,
          currentTask: this._runningTask,
        }
      });

      if (activePreset) {
        this._view.webview.postMessage({
          type: "open-view",
          view: View.Task,
        });
      } else {
        this._view.webview.postMessage({
          type: "open-view",
          view: View.Preset,
        });
      }

    }
  }

  public addToolTypeFound(sessionId: string, exchangeId: string, toolType: ToolThinkingToolTypeEnum) {
    if (this._runningTask && this._runningTask.sessionId === sessionId) {
      const exchangePossible = this._runningTask.exchanges.find((exchange) => {
        return exchange.exchangeId === exchangeId;
      }) as Response | undefined;
      if (exchangePossible) {
        exchangePossible.parts.push({
          type: 'toolType',
          toolType,
        });
      }

      // we update our webview with the latest state
      this._view?.webview.postMessage({
        command: 'state-updated',
        initialAppState: {
          extensionReady: false,
          view: View.Task,
          currentTask: this._runningTask,
          loadedTasks: new Map()
        }
      });
    }
  }

  public addToolParameterFound(sessionId: string, exchangeId: string, fieldName: string, fieldContentDelta: string, fieldContentUpUntilNow: string) {
    if (this._runningTask && this._runningTask.sessionId === sessionId) {
      const exchangePossible = this._runningTask.exchanges.find((exchange) => {
        return exchange.exchangeId === exchangeId;
      }) as Response | undefined;
      if (exchangePossible) {
        const index = exchangePossible.parts.findIndex((part) => {
          return (part.type === 'toolParameter' && part.toolParameters.parameterName === fieldName);
        });
        if (index !== -1) {
          if (exchangePossible.parts[index].type === 'toolParameter') {
            exchangePossible.parts[index].toolParameters.contentUpUntilNow = fieldContentUpUntilNow;
          }
        } else {
          exchangePossible.parts.push({
            type: 'toolParameter',
            toolParameters: {
              contentDelta: fieldContentDelta,
              contentUpUntilNow: fieldContentUpUntilNow,
              parameterName: fieldName,
            }
          });
        }
      }

      // we update our webview with the latest state
      this._view?.webview.postMessage({
        command: 'state-updated',
        initialAppState: {
          extensionReady: false,
          view: View.Task,
          currentTask: this._runningTask,
          loadedTasks: new Map()
        }
      });
    }
  }

  public addToolThinking(sessionId: string, exchangeId: string, thinking: string | null) {
    if (this._runningTask && this._runningTask.sessionId === sessionId) {
      const exchangePossible = this._runningTask.exchanges.find((exchange) => {
        return exchange.exchangeId === exchangeId;
      }) as Response | undefined;

      if (exchangePossible) {
        const index = exchangePossible.parts.findIndex((part) => {
          return (part.type === 'toolThinking');
        });
        if (index !== -1) {
          if (exchangePossible.parts[index].type === 'toolThinking' && thinking) {
            exchangePossible.parts[index].markdown = {
              type: "markdown",
              rawMarkdown: thinking,
            };
          }
        } else {
          if (thinking) {
            exchangePossible.parts.push({
              type: 'toolThinking',
              markdown: {
                type: "markdown",
                rawMarkdown: thinking,
              }
            });
          }
        }
      }

      // we update our webview with the latest state
      this._view?.webview.postMessage({
        command: 'state-updated',
        initialAppState: {
          extensionReady: false,
          view: View.Task,
          currentTask: this._runningTask,
          loadedTasks: new Map()
        }
      });
    }
  }

  public addChatMessage(sessionId: string, exchangeId: string, delta: string | null) {
    if (this._runningTask && this._runningTask.sessionId === sessionId) {
      const exchangePossible = this._runningTask.exchanges.find((exchange) => {
        return exchange.exchangeId === exchangeId;
      }) as Response | undefined;
      if (exchangePossible && delta) {
        exchangePossible.parts.push({
          type: "markdown",
          rawMarkdown: delta
        });
      }

      // we update our webview with the latest state
      this._view?.webview.postMessage({
        command: 'state-updated',
        initialAppState: {
          extensionReady: false,
          view: View.Task,
          currentTask: this._runningTask,
          loadedTasks: new Map()
        }
      });
    }
  }

  /**
   * Returns if the exchange exists on the session
   */
  public doesExchangeExist(sessionId: string, exchangeId: string): boolean {
    if (this._runningTask && this._runningTask.sessionId === sessionId) {
      if (this._runningTask.exchanges.find((exchange) => {
        return exchange.exchangeId === exchangeId;
      })) {
        return true;
      } else {
        return false;
      }
    } else {
      return false;
    }
  }

  public createNewExchangeResponse(sessionId: string): string | undefined {
    if (this._runningTask && this._runningTask.sessionId === sessionId) {
      const exchangeId = v4();
      this._runningTask.exchanges.push({
        type: "response",
        parts: [],
        exchangeId,
        username: 'testing',
        context: [],
        sessionId,
      });

      this._view?.webview.postMessage({
        command: 'state-updated',
        initialAppState: {
          extensionReady: false,
          view: View.Task,
          currentTask: this._runningTask,
          loadedTasks: new Map()
        }
      });
      return exchangeId;
    }
    return undefined;
  }

  public addExchangeRequest(sessionId: string, exchangeId: string, request: string) {
    if (this._runningTask) {
      if (this._runningTask.query !== '') {
        this._runningTask.query = request;
      }
      this._runningTask.exchanges.push({
        type: "request",
        message: request,
        exchangeId,
        sessionId,
        context: [],
        username: 'testing',
      });

      this._view?.webview.postMessage({
        command: 'state-updated',
        initialAppState: {
          extensionReady: false,
          view: View.Task,
          currentTask: this._runningTask,
          loadedTasks: new Map()
        }
      });
    }
  }

  // informs webview of status updates
  public updateState() {
    if (!this._view) {
      return;
    }

    const sidecarReadyState = {
      type: "sidecar-ready-state",
      isSidecarReady: this._isSidecarReady
    };

    // tell the webview that the sidecar is ready
    this._view.webview.postMessage(sidecarReadyState);
  }

  // updates internal state and tells the webview
  public setSidecarReady(ready: boolean) {
    this._isSidecarReady = ready;
    this.updateState();
  }

  private _getHtmlForWebview(webview: vscode.Webview) {
    const scriptUri = webview.asWebviewUri(
      vscode.Uri.joinPath(this._extensionUri, "dist", "index.js")
    );

    const styleUri = webview.asWebviewUri(
      vscode.Uri.joinPath(this._extensionUri, "dist", "style.css")
    );

    const codiconsUri = webview.asWebviewUri(
      vscode.Uri.joinPath(
        this._extensionUri,
        "node_modules",
        "@vscode/codicons",
        "dist",
        "codicon.css"
      )
    );

    const nonce = getNonce();

    return `<!DOCTYPE html>
          <html lang="en">
          <head>
              <meta charset="UTF-8">
              <meta http-equiv="Content-Security-Policy" content="default-src 'self' ${webview.cspSource}; style-src 'unsafe-inline' 'self' ${webview.cspSource}; script-src 'nonce-${nonce}';">
              <meta name="viewport" content="width=device-width, initial-scale=1.0">
              <title>Example View</title>
              <link rel="stylesheet" href="${codiconsUri}">
              <link rel="stylesheet" href="${styleUri}">
          </head>
          <body>
            <div id="root"></div>
            <script nonce="${nonce}">
                const vscode = acquireVsCodeApi();
                window.onload = function() {
                  console.log('HTML started up.');
                };
            </script>
            <script type="module" nonce="${nonce}" src="${scriptUri}"></script>
          </body>
    </html>`;
  }
}<|MERGE_RESOLUTION|>--- conflicted
+++ resolved
@@ -1,33 +1,23 @@
 import { v4 } from 'uuid';
 import * as vscode from "vscode";
-<<<<<<< HEAD
 import CodeContextProvider from './context/providers/CodeSymbolContextProvider';
 import FileContextProvider from './context/providers/FileContextProvider';
 import { IContextProvider } from "./context/providers/types";
 import { VSCodeIDE } from './ide';
-import { ClientRequest, Response, Task, ToolThinkingToolTypeEnum, View } from "./model";
-=======
-import { ClientRequest, Preset, Task, ToolThinkingToolTypeEnum, View, PresetsLoaded } from "./model";
-import { Response, } from "./model";
->>>>>>> d8d3749f
+import { ClientRequest, Preset, Task, ToolThinkingToolTypeEnum, View, PresetsLoaded, Response } from "./model";
 import { getNonce } from "./webviews/utils/nonce";
 
 export class PanelProvider implements vscode.WebviewViewProvider {
-
   private _view?: vscode.WebviewView;
   private _runningTask: Task | undefined;
   private _presets: Map<string, Preset> = new Map();
   private _isSidecarReady: boolean = false;
-<<<<<<< HEAD
+  private readonly _extensionUri: vscode.Uri;
   private ide: VSCodeIDE;
-
-  constructor(private readonly _extensionUri: vscode.Uri) {
-    this.ide = new VSCodeIDE();
-=======
-  private readonly _extensionUri: vscode.Uri;
 
   constructor(private readonly context: vscode.ExtensionContext) {
     this._extensionUri = context.extensionUri;
+    this.ide = new VSCodeIDE();
 
     const goToHistory = vscode.commands.registerCommand('sota-swe.go-to-history', () => {
       if (this._view) {
@@ -53,7 +43,6 @@
     presetsArray.forEach((preset) => {
       this._presets.set(preset.id, preset);
     });
->>>>>>> d8d3749f
   }
 
   private _onMessageFromWebview = new vscode.EventEmitter<ClientRequest>();
@@ -84,11 +73,7 @@
     ];
 
     // Handle messages from the webview
-<<<<<<< HEAD
     webviewView.webview.onDidReceiveMessage(async (data: ClientRequest) => {
-=======
-    webviewView.webview.onDidReceiveMessage((data: ClientRequest) => {
->>>>>>> d8d3749f
       this._onMessageFromWebview.fire(data);
 
       switch (data.type) {
@@ -153,15 +138,20 @@
             this.context.globalState.update('presets', Array.from(this._presets.values()));
           }
           break;
-<<<<<<< HEAD
-        case "context/fetchProviders":
+        }
+        case 'set-active-preset': {
+          this.context.globalState.update('active-preset-id', data.presetId);
+          break;
+        }
+        case "context/fetchProviders": {
           webviewView.webview.postMessage({
             type: "context/fetchProviders/response",
             providers: providers.map(provider => provider.description),
             id: data.id
           });
           break;
-        case "context/loadSubmenuItems":
+        }
+        case "context/loadSubmenuItems": {
           const items = await providers.find(provider => provider.description.title === data.title)
             ?.loadSubmenuItems({
               ide: this.ide,
@@ -169,13 +159,7 @@
             });
           webviewView.webview.postMessage({ type: "context/loadSubmenuItems/response", items: items || [], id: data.id });
           break;
-=======
-        }
-        case 'set-active-preset': {
-          this.context.globalState.update('active-preset-id', data.presetId);
-          break;
-        }
->>>>>>> d8d3749f
+        }
       }
     });
 
